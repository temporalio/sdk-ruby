--- conflicted
+++ resolved
@@ -2329,7 +2329,6 @@
     end
   end
 
-<<<<<<< HEAD
   class HintTrackingJSONConverter < Temporalio::Converters::PayloadConverter::JSONPlain
     attr_accessor :outbound_hints, :inbound_hints
 
@@ -2521,7 +2520,7 @@
     assert_equal @expected_outbound_hints.to_set, conv.outbound_hints.to_set
     assert_equal @expected_inbound_hints.to_set, conv.inbound_hints.to_set
   end
-=======
+
   class NonDurableTimerWorkfow < Temporalio::Workflow::Definition
     def execute
       sleep(0.1)
@@ -2552,7 +2551,6 @@
                                      .map { |a| a.start_to_fire_timeout.to_f })
     end
   end
->>>>>>> dc833291
 end
 
 # TODO(cretz): To test
