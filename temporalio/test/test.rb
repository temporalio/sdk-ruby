# frozen_string_literal: true

require 'async'
require 'extra_assertions'
require 'logger'
require 'minitest/autorun'
require 'securerandom'
require 'singleton'
require 'socket'
require 'temporalio/internal/bridge'
require 'temporalio/testing'
require 'timeout'

# require 'memory_profiler'
# MemoryProfiler.start
# Minitest.after_run do
#   report = MemoryProfiler.stop
#   report.pretty_print
# end

class Test < Minitest::Test
  include ExtraAssertions

  ATTR_KEY_TEXT = Temporalio::SearchAttributes::Key.new('ruby-key-text',
                                                        Temporalio::SearchAttributes::IndexedValueType::TEXT)
  ATTR_KEY_KEYWORD = Temporalio::SearchAttributes::Key.new('ruby-key-keyword',
                                                           Temporalio::SearchAttributes::IndexedValueType::KEYWORD)
  ATTR_KEY_INTEGER = Temporalio::SearchAttributes::Key.new('ruby-key-integer',
                                                           Temporalio::SearchAttributes::IndexedValueType::INTEGER)
  ATTR_KEY_FLOAT = Temporalio::SearchAttributes::Key.new('ruby-key-float',
                                                         Temporalio::SearchAttributes::IndexedValueType::FLOAT)
  ATTR_KEY_BOOLEAN = Temporalio::SearchAttributes::Key.new('ruby-key-boolean',
                                                           Temporalio::SearchAttributes::IndexedValueType::BOOLEAN)
  ATTR_KEY_TIME = Temporalio::SearchAttributes::Key.new('ruby-key-time',
                                                        Temporalio::SearchAttributes::IndexedValueType::TIME)
  ATTR_KEY_KEYWORD_LIST = Temporalio::SearchAttributes::Key.new(
    'ruby-key-keyword-list',
    Temporalio::SearchAttributes::IndexedValueType::KEYWORD_LIST
  )

  def self.also_run_all_tests_in_fiber
    @also_run_all_tests_in_fiber = true
    # We have to tell Minitest the diff executable to use because "async" has an
    # issue executing Kernel#system calls.
    # See https://github.com/socketry/async/issues/351
    # TODO(cretz): Remove when fixed in async
    Minitest::Assertions.diff = 'diff'
  end

  def self.method_added(method_name)
    super
    # If we are also running all tests in fiber, define `_in_fiber` equivalent,
    # unless we are < 3.3
    unless @also_run_all_tests_in_fiber &&
           method_name.start_with?('test_') &&
           !method_name.end_with?('_in_fiber') &&
           Temporalio::Internal::Bridge.fibers_supported
      return
    end

    original_method = instance_method(method_name)
    define_method("#{method_name}_in_fiber") do
      Async do |_task|
        original_method.bind(self).call
      end
    end
  end

  def skip_if_fibers_not_supported!
    return if Temporalio::Internal::Bridge.fibers_supported

    skip('Fibers not supported in this Ruby version')
  end

  def env
    TestEnvironment.instance
  end

  def run_in_background(&)
    if Fiber.current_scheduler
      Fiber.schedule(&) # steep:ignore
    else
      Thread.new(&) # steep:ignore
    end
  end

  def after_teardown
    super
    return if passed? || failures.first.is_a?(Minitest::Skip)

    # Dump full cause chain on error
    puts 'Full cause chain:'
    current = failures.first&.error
    while current
      puts "Exception: #{current.class} - #{current.message}"
      puts 'Backtrace:'
      puts current.backtrace.join("\n")
      puts '-' * 50

      current = current.cause
    end
  end

<<<<<<< HEAD
  def find_free_port
    socket = TCPServer.new('127.0.0.1', 0)
    port = socket.addr[1]
    socket.close
    port
=======
  def assert_no_schedules
    assert_eventually do
      assert_empty env.client.list_schedules.to_a
    end
  end

  def delete_schedules(*ids)
    ids.each do |id|
      env.client.schedule_handle(id).delete
    end
>>>>>>> ecaab5cd
  end

  class TestEnvironment
    include Singleton

    attr_reader :server

    def initialize
      @server = Temporalio::Testing::WorkflowEnvironment.start_local(logger: Logger.new($stdout))
      Minitest.after_run do
        @server.shutdown
      end
    end

    def client
      @server.client
    end

    def with_kitchen_sink_worker(worker_client = client, task_queue: "tq-#{SecureRandom.uuid}")
      # Run the golangworker
      pid = spawn(
        kitchen_sink_exe,
        worker_client.connection.target_host, worker_client.namespace, task_queue,
        chdir: File.join(__dir__ || '', 'golangworker')
      )
      begin
        yield task_queue
      ensure
        Process.kill('KILL', pid)
        Timeout.timeout(5) { Process.wait(pid) }
      end
    end

    def kitchen_sink_exe
      @kitchen_sink_mutex ||= Mutex.new
      @kitchen_sink_mutex.synchronize do
        return @kitchen_sink_exe if @kitchen_sink_exe

        # Build the executable. We can't use "go run" because it can't forward kill
        # signal
        pid = spawn(
          'go', 'build', '-o', 'golangworker', '.',
          chdir: File.join(__dir__ || '', 'golangworker')
        )
        begin
          Timeout.timeout(100) { Process.wait(pid) }
        rescue StandardError
          Process.kill('KILL', pid)
          raise
        end
        raise "Go build failed with #{$?&.exitstatus}" unless $?&.exitstatus&.zero? # rubocop:disable Style/SpecialGlobalVars

        @kitchen_sink_exe = File.join(__dir__ || '', 'golangworker', 'golangworker')
      end
    end

    def ensure_common_search_attribute_keys
      ensure_search_attribute_keys(ATTR_KEY_TEXT, ATTR_KEY_KEYWORD, ATTR_KEY_INTEGER, ATTR_KEY_FLOAT, ATTR_KEY_BOOLEAN,
                                   ATTR_KEY_TIME, ATTR_KEY_KEYWORD_LIST)
    end

    def ensure_search_attribute_keys(*keys)
      # Do a list and collect ones not present
      list_resp = client.operator_service.list_search_attributes(
        Temporalio::Api::OperatorService::V1::ListSearchAttributesRequest.new(namespace: client.namespace)
      )

      # Add every one not already present
      to_add = keys.reject { |key| list_resp.custom_attributes.has_key?(key.name) } # rubocop:disable Style/PreferredHashMethods
      return if to_add.empty?

      client.operator_service.add_search_attributes(
        Temporalio::Api::OperatorService::V1::AddSearchAttributesRequest.new(
          namespace: client.namespace,
          search_attributes: to_add.to_h { |key| [key.name, key.type] }
        )
      )

      # List again, confirm all present
      list_resp = client.operator_service.list_search_attributes(
        Temporalio::Api::OperatorService::V1::ListSearchAttributesRequest.new(namespace: client.namespace)
      )
      raise 'Missing keys' unless keys.all? { |key| list_resp.custom_attributes.has_key?(key.name) } # rubocop:disable Style/PreferredHashMethods
    end
  end
end<|MERGE_RESOLUTION|>--- conflicted
+++ resolved
@@ -101,13 +101,13 @@
     end
   end
 
-<<<<<<< HEAD
   def find_free_port
     socket = TCPServer.new('127.0.0.1', 0)
     port = socket.addr[1]
     socket.close
     port
-=======
+  end
+
   def assert_no_schedules
     assert_eventually do
       assert_empty env.client.list_schedules.to_a
@@ -118,7 +118,6 @@
     ids.each do |id|
       env.client.schedule_handle(id).delete
     end
->>>>>>> ecaab5cd
   end
 
   class TestEnvironment
