# frozen_string_literal: true

require 'securerandom'
require 'temporalio/client'
require 'temporalio/testing'
require 'temporalio/worker'
require 'temporalio/workflow'
require 'test'

module WorkflowUtils
  # @type instance: Test

  def execute_workflow(
    workflow,
    *args,
    activities: [],
    more_workflows: [],
    task_queue: "tq-#{SecureRandom.uuid}",
    id: "wf-#{SecureRandom.uuid}",
    search_attributes: nil,
    memo: nil,
    retry_policy: nil,
    workflow_failure_exception_types: [],
    max_cached_workflows: 1000,
    logger: nil,
    client: env.client,
    workflow_payload_codec_thread_pool: nil,
    id_conflict_policy: Temporalio::WorkflowIDConflictPolicy::UNSPECIFIED,
    max_heartbeat_throttle_interval: 60.0,
    task_timeout: nil,
    interceptors: [],
    on_worker_run: nil,
<<<<<<< HEAD
    unsafe_workflow_io_enabled: false
=======
    start_workflow_client: client
>>>>>>> 5af1ad4b
  )
    worker = Temporalio::Worker.new(
      client:,
      task_queue:,
      activities:,
      workflows: [workflow] + more_workflows,
      workflow_failure_exception_types:,
      max_cached_workflows:,
      logger: logger || client.options.logger,
      workflow_payload_codec_thread_pool:,
      max_heartbeat_throttle_interval:,
      interceptors:,
      unsafe_workflow_io_enabled:
    )
    worker.run do
      on_worker_run&.call
      handle = start_workflow_client.start_workflow(
        workflow,
        *args,
        id:,
        task_queue: worker.task_queue,
        search_attributes:,
        memo:,
        retry_policy:,
        id_conflict_policy:,
        task_timeout:
      )
      if block_given?
        yield handle, worker
      else
        handle.result
      end
    end
  end

  def assert_eventually_task_fail(handle:, message_contains: nil)
    assert_eventually do
      event = handle.fetch_history_events.find(&:workflow_task_failed_event_attributes)
      refute_nil event
      assert_includes(event.workflow_task_failed_event_attributes.failure.message, message_contains) if message_contains
      event
    end
  end
end<|MERGE_RESOLUTION|>--- conflicted
+++ resolved
@@ -30,11 +30,8 @@
     task_timeout: nil,
     interceptors: [],
     on_worker_run: nil,
-<<<<<<< HEAD
-    unsafe_workflow_io_enabled: false
-=======
+    unsafe_workflow_io_enabled: false,
     start_workflow_client: client
->>>>>>> 5af1ad4b
   )
     worker = Temporalio::Worker.new(
       client:,
