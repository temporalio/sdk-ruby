--- conflicted
+++ resolved
@@ -15,12 +15,9 @@
 
   def run_in_background: { (?) -> untyped } -> (Thread | Fiber)
 
-<<<<<<< HEAD
   def find_free_port: -> String
-=======
   def assert_no_schedules: -> void
   def delete_schedules: (*String ids) -> void
->>>>>>> ecaab5cd
 
   class TestEnvironment
     include Singleton
